--- conflicted
+++ resolved
@@ -79,7 +79,6 @@
     }
 
     fn update_tile() {}
-<<<<<<< HEAD
     // figure out how to do chest storage and inventory stuff
 
     pub fn update() {
@@ -88,6 +87,4 @@
         // fire qued weapons
         update_position()
     }
-=======
->>>>>>> c3af55d2
 }