//! This is the functionality for the game loop, handled using a Game object.
//! The object maintains updating and graphics rendering for all other components.

use piston_window::*;
use find_folder::Search;
use creature::{Creature, CreatureState};
use texture::TextureSettings;
use std::collections::HashMap;
use ship::Ship;
use misc::*;
use item::*;
use map::Map;
use constants::*;
use tile::*;

#[derive(Debug, PartialEq)]

pub enum GameState {
    Title,
    InGame,
    InMenu,
    GameOver,
}

#[derive(Clone)]
enum PlayerLocation {
    OnShip,
    InWorld,
}

/**
    Implementation of the Game object.

    @field player The main player.
    @field ship The player's airship.
    @field game_state The Game State (see above). 
    @field player_location Player's worldly position (see above).
    @field item_prototypes Prototyping pattern for cloning items.
    @field items_in_game Set of all items in the game.
    @field map The world map.
    @glyphs Glyphs library for graphics.
    @textures HashMap of sprite / tile textures.
*/
pub struct Game {
    player: Creature,
    ship: Ship,
    game_state: GameState,
    player_location: PlayerLocation,
    item_prototypes: HashMap<String, Item>,
    items_in_game: Vec<Item>,
    map: Map,
    glyphs: Glyphs,
    textures: HashMap<String, G2dTexture>,
}

impl Game {
    /*
        Game constructor.
    */
    pub fn new(window: &mut PistonWindow) -> Self {
        let ship_tiles: Vec<Vec<i32>> = vec![
            // Default ship.
            vec![0, 0, 1, 3, 1, 0, 0],
            vec![0, 1, 1, 1, 1, 1, 0],
            vec![0, 1, 1, 2, 1, 1, 0],
            vec![1, 1, 1, 1, 1, 1, 1],
            vec![1, 1, 1, 1, 1, 1, 1],
            vec![1, 1, 1, 1, 1, 1, 1],
            vec![1, 1, 1, 1, 1, 1, 1],
            vec![1, 1, 1, 1, 1, 1, 1],
        ];

        let item_prototypes = generate_item_prototypes();
        let glyphs = generate_glyphs(window);
        let textures = generate_textures(window);

        Game {
            player: Creature::new(),
            ship: Ship::new(ship_tiles),
            game_state: GameState::Title,
            player_location: PlayerLocation::OnShip,
            item_prototypes: item_prototypes,
            items_in_game: vec![],
            map: Map::new(MAP_WIDTH, MAP_HEIGHT),
            glyphs: glyphs,
            textures: textures,
        }
    }

    /*
        Draws graphics to the window.
    
        @param e The graphics event for drawing.
        @param window The PistonWindow that is drawn to.
    */
    fn display(&mut self, e: &Event, window: &mut PistonWindow) {
        let window_size = window.draw_size(); // Updates screen upon resizing.

        window.draw_2d(e, |context, mut graphics| {
            let w_width = window_size.width as f64;
            let w_height = window_size.height as f64;
            clear([0.0, 0.0, 0.0, 1.0], graphics); // Clears screen for new draw.
            match self.game_state {
                GameState::InGame => {
                    // Translations for objects around the player.
                    let trans_x = w_width / 2.0 - self.player.x;
                    let trans_y = w_height / 2.0 - self.player.y;

                    let sky_img_string = "sky";
                    // Sky background.
                    image(
                        self.textures
                            .get(sky_img_string)
                            .expect(&format!("Not found: {:?}", sky_img_string)),
                        context.transform.scale(w_width, w_height),
                        graphics,
                    );

                    self.map.draw(
                        &self.textures,
                        &context,
                        &mut graphics,
                        w_width,
                        w_height,
                        self.player.x,
                        self.player.y,
                        trans_x,
                        trans_y,
                    );

                    // Draw items.
                    for i in 0..self.items_in_game.len() {
                        if self.items_in_game[i].x - self.player.x
                            > -w_width / 2.0 - IMAGE_SIZE_SCALED
                            && self.items_in_game[i].x - self.player.x < w_width / 2.0
                            && self.items_in_game[i].y - self.player.y > -w_width / 2.0
                            && self.items_in_game[i].y - self.player.y < w_width / 2.0
                        {
                            self.items_in_game[i].draw(
                                &self.textures,
                                &context,
                                &mut graphics,
                                trans_x,
                                trans_y,
                            );
                        }
                    }

                    match self.player_location {
                        PlayerLocation::OnShip => self.ship.draw(
                            // Don't draw ship if player isn't on board.
                            &self.textures,
                            &context,
                            &mut graphics,
                            trans_x,
                            trans_y,
                        ),
                        PlayerLocation::InWorld => {}
                    }

                    self.player
                        .draw(&self.textures, &context, &mut graphics, w_width, w_height);

                    // Draw health at top of screen.
                    for i in 0..self.player.health {
                        image(
                            self.textures
                                .get(IMG_HEART)
                                .expect(&format!("Not found: {:?}", IMG_HEART)),
                            context
                                .transform
                                .trans(25.0 + i as f64 * (IMAGE_SIZE_SCALED + 2.0), 25.0)
                                .scale(IMAGE_SCALE, IMAGE_SCALE),
                            graphics,
                        );
                    }

                    // End in-game graphics.
                }

                GameState::Title => {
                    // Draw title screen.
                    let img = IMG_TITLE_NO_TEXT;
                    let title_img = self.textures
                        .get(img)
                        .expect(&format!("Not found: {:?}", img));

                    // For scaling / positioning text.
                    let img = IMG_TITLE_TEXT;
                    let title_txt = self.textures
                        .get(img)
                        .expect(&format!("Not found: {:?}", img));
                    let mut scale;
                    if w_height < w_width {
                        scale = w_height / title_txt.get_width() as f64;
                    } else {
                        scale = w_width / title_txt.get_width() as f64;
                    }
                    let new_size = scale * title_txt.get_width() as f64;

                    image(
                        title_img,
                        context.transform.scale(
                            w_width / title_img.get_width() as f64,
                            w_height / title_img.get_height() as f64,
                        ),
                        graphics,
                    );
                    // Draw title text on background.
                    image(
                        title_txt,
                        context
                            .transform
                            .trans(
                                w_width / 2.0 - new_size / 2.0,
                                w_height / 2.0 - new_size / 2.0,
                            )
                            .scale(scale, scale),
                        graphics,
                    );
                },

                GameState::InMenu => {
                    // Display control options.
                    let transform_y = 100.0;
                    let draw_text = [
                        "Controls:",
                        "W/A/S/D: Movement",
                        "Tab: Enter/Exit this menu",
                        "E: Use item/Interact",
                        "Space: Pickup/Drop item",
                    ];
                    let font = 24;
                    for i in 0..draw_text.len() {
                        text(
                            [1.0; 4],
                            font,
                            draw_text[i],
                            &mut self.glyphs,
                            context
                                .transform
                                .trans(100.0, transform_y + i as f64 * font as f64),
                            graphics,
                        ).expect(&format!("Error drawing {}", draw_text[i]));
                    }
                },

                GameState::GameOver => {
                    let draw_text = "GAME OVER";
                    let font = 24;
                    let x = (font * (draw_text.len() as u32)) as f64 / 2.0;
                    let transform = context.transform.trans(w_width / 2.0 - x, w_height / 2.0);

                    text(
                        [1.0; 4],
                        font,
                        draw_text,
                        &mut self.glyphs,
                        transform,
                        graphics,
                    ).expect(&format!("Error drawing {}", draw_text));
                }
            }
        });
    }

    /*
        The game loop. Displays the screen and updates events.
        
        @param window The PistonWindow that is drawn to.
    */
    pub fn run(&mut self, window: &mut PistonWindow) {
        self.ship.x = MAP_WIDTH as f64 * IMAGE_SIZE_SCALED / 2.0; // Initial ship position.
        self.ship.y = MAP_HEIGHT as f64 * IMAGE_SIZE_SCALED / 2.0;
        self.player.x = self.ship.x + ((self.ship.width / 2.0) * IMAGE_SIZE_SCALED);
        self.player.y = self.ship.y + ((self.ship.height / 2.0) * IMAGE_SIZE_SCALED);

        // Temporary item generation.
        self.items_in_game.push(
            self.item_prototypes
                .get("bisket")
                .unwrap()
                .generate_clone(self.ship.x + 128.0, self.ship.y + 128.0),
        );

        while let Some(e) = window.next() {
            match e {
                Event::Input(Input::Button(args)) => {
                    self.handle_input(&args.state, &args.button);
                }

                // TODO Add lag handler here
                Event::Loop(Loop::Update(_args)) => {
                    self.update();
                }

                Event::Loop(Loop::Render(_args)) => {
                    self.display(&e, window);
                }
                _ => {}
            }
        }
    }

    /*
        Handles updating of the Game, mosti mportantly player position.
    */
    fn update(&mut self) {
        if self.player.is_dead() {
            self.game_state = GameState::GameOver;
        }
        if self.game_state == GameState::InGame {
            match self.player_location {
                PlayerLocation::OnShip => {
                    self.player.other_vel_x = self.ship.self_vel_x;
                    self.player.other_vel_y = self.ship.self_vel_y;
                    self.player.update_position_other();
                    let x = self.player.x_to_be_location();
                    let y = self.player.y_to_be_location();
                    if self.is_on_ship(x, y) {
                        self.player.update_position_self();
                        self.player.update_direction();
                    }
                    self.ship.update_position();
                }
                PlayerLocation::InWorld => {
                    let x = self.player.x_to_be_location();
                    let y = self.player.y_to_be_location();
                    if self.can_go_to(x, y) {
                        self.player.update_position_self();
                        self.player.update_direction();
                    }
                }
            }
        }
    }

<<<<<<< HEAD
    fn tile_under_player(&self, location: PlayerLocation) -> Option<Tile> {
=======
    /*
        Determines the type of tile the player is standing on.

        @return Option<TileType> Some tile.
    */
    fn tiletype_under_player(&self) -> Option<TileType> {
>>>>>>> a0df439d
        let x = self.player.x + IMAGE_SIZE_SCALED as f64 / 2.0;
        let y = self.player.y + IMAGE_SIZE_SCALED as f64 / 2.0;
        let iss = IMAGE_SIZE_SCALED as f64;
        match location {
            PlayerLocation::OnShip => {
                let is_in_x = x >= self.ship.x && x + iss <= self.ship.x + self.ship.width * iss;
                let is_in_y = y >= self.ship.y && y + iss <= self.ship.y + self.ship.height * iss;
                if is_in_x && is_in_y {
                    return Some(
                        self.ship.tiles[((x - self.ship.x) / IMAGE_SIZE_SCALED).floor() as usize][((y - self.ship.y) / IMAGE_SIZE_SCALED).floor() as usize]
                            
                            .clone(),
                    );
                }
            }
            PlayerLocation::InWorld => {
                let is_in_x = x >= 0.0 && x + iss <= MAP_WIDTH as f64 * iss;
                let is_in_y = y >= 0.0 && y + iss <= MAP_HEIGHT as f64 * iss;
                if is_in_x && is_in_y {
                    return Some(
                        self.map.tiles[(x / IMAGE_SIZE_SCALED).floor() as usize][(y / IMAGE_SIZE_SCALED).floor() as usize]
                            
                            .clone(),
                    );
                }
            }
        }
        None
    }

    /*
        Determines whether some x and y can be stepped on.

        @param x Some x coordinate.
        @param y Some y coordinate.
        @return bool Whether the respective tile is passable.
    */
    fn can_go_to(&self, x: f64, y: f64) -> bool {
        let iss = IMAGE_SIZE_SCALED as f64;
        let is_in_x = x >= 0.0 && x + iss <= MAP_WIDTH as f64 * iss;
        let is_in_y = y >= 0.0 && y + iss <= MAP_HEIGHT as f64 * iss;
        if is_in_x && is_in_y {
            let x = x / iss;
            let y = y / iss;
            if self.map.tiles[x.floor() as usize][y.floor() as usize].passable // Determines where x,y is on the map.
                && self.map.tiles[x.floor() as usize][y.ceil() as usize].passable
                && self.map.tiles[x.ceil() as usize][y.floor() as usize].passable
                && self.map.tiles[x.ceil() as usize][y.ceil() as usize].passable
            {
                return true;
            }
        }
        false
    }

    /*
        Checks whether a specific x,y position is on the ship.
        Used for collision detection.

        @param x Some x coordinate.
        @param y Some y coordinate.
        @return bool Whether the x,y coordinate is within the ship.
    */
    fn is_on_ship(&self, x: f64, y: f64) -> bool {
        let ship_x = self.ship.x_to_be_location(); // Extraneous for moving ship.
        let ship_y = self.ship.y_to_be_location();

        // Check edges.
        let is_in_x =
            x >= ship_x && x + IMAGE_SIZE_SCALED <= ship_x + self.ship.width * IMAGE_SIZE_SCALED;
        let is_in_y =
            y >= ship_y && y + IMAGE_SIZE_SCALED <= ship_y + self.ship.height * IMAGE_SIZE_SCALED;
        if is_in_x && is_in_y {
            // Check surrounding tiles.
            let ship_tile_x = (x - ship_x) / IMAGE_SIZE_SCALED;
            let ship_tile_y = (y - ship_y) / IMAGE_SIZE_SCALED;
            if self.ship.tiles[ship_tile_x.floor() as usize][ship_tile_y.floor() as usize].passable
                && self.ship.tiles[ship_tile_x.floor() as usize][ship_tile_y.ceil() as usize]
                    .passable
                && self.ship.tiles[ship_tile_x.ceil() as usize][ship_tile_y.floor() as usize]
                    .passable
                && self.ship.tiles[ship_tile_x.ceil() as usize][ship_tile_y.ceil() as usize]
                    .passable
            {
                return true;
            }
        }
        false
    }

    /*
        Input Handling from user.

        @param state The ButtonState.
        @param button The input button arguments.
    */
    fn handle_input(&mut self, state: &ButtonState, button: &Button) {
        use self::Key::*;
        match *button {
            Button::Keyboard(key) => match key {
                // Menu toggle.
                Return | Tab => self.execute_open_menu(state),
                // Moving.
                W | A | S | D => self.execute_move(state, &Some(key)),
                E => self.execute_action(state),
                L => {
                    if *state == ButtonState::Press {
                        self.player.take_damage(1)
                    }
                }

                // F => {
                //     self.change_player_location(state);
                //     self.player.creature_state = CreatureState::Normal;
                // }
                // E => {
                //     self.player.use_item();
                // }
                Space => {
                    self.execute_player_hands(state);
                }
                _ => {}
            },
            _ => {}
        }
    }

<<<<<<< HEAD
    fn change_player_location(&mut self) {
        self.player_location = match self.player_location {
            PlayerLocation::OnShip => PlayerLocation::InWorld,
            PlayerLocation::InWorld => PlayerLocation::OnShip,
        };
        self.player.creature_state = CreatureState::Normal;
    
=======
    /*
        Changes player position in the world.

        @param state State of the toggled button (e.g. pressed).
    */
    fn change_player_location(&mut self, state: &ButtonState) {
        if *state == ButtonState::Press {
            self.player_location = match self.player_location {
                PlayerLocation::OnShip => PlayerLocation::InWorld,
                PlayerLocation::InWorld => PlayerLocation::OnShip,
            }
        }
>>>>>>> a0df439d
    }

    /*
        Handles "pickup" and "drop" for the player.

        @param state The Button State (e.g. pressed).
    */
    fn execute_player_hands(&mut self, state: &ButtonState) {
        if *state == ButtonState::Press {
            match self.player.inventory {
                Some(_) => { // Dropping an item.
                    let item = self.player.drop_item().expect("dropped empty inventory");
                    self.items_in_game.push(item);
                }
                None => {
                    let mut place = -1;
                    for i in 0..self.items_in_game.len() { // Determines if player is in range of item.
                        let diff_x = self.items_in_game[i].x - self.player.x;
                        let diff_y = self.items_in_game[i].y - self.player.y;
                        if diff_x < IMAGE_SIZE_SCALED && diff_x > -IMAGE_SIZE_SCALED
                            && diff_y < IMAGE_SIZE_SCALED
                            && diff_y > -IMAGE_SIZE_SCALED
                        {
                            place = i as i32;
                            break;
                        }
                    }
                    if place != -1 { // Add item to inventory.
                        let item = self.items_in_game.remove(place as usize);
                        self.player.pickup_item(item);
                    }
                }
            }
        }
    }

    /*
        Opens the menu and changes Game State respectively.

        @param state The Button State (e.g. pressed).
    */
    fn execute_open_menu(&mut self, state: &ButtonState) {
        if *state == ButtonState::Press {
            match self.game_state {
                GameState::Title => {
                    self.game_state = GameState::InMenu;
                }
                GameState::InGame => {
                    self.game_state = GameState::InMenu;
                }
                GameState::InMenu => {
                    self.game_state = GameState::InGame;
                }
                _ => {}
            }
        }
    }

    /*
        Moves the player / ship, depending on player control state.
        Calls respective ship / player functionality to handle.

        @param state Button State (e.g. pressed or released).
        @param key Some key that has been pressed.
    */
    fn execute_move(&mut self, state: &ButtonState, key: &Option<Key>) {
        if self.game_state == GameState::InGame {
            match self.player.creature_state {
                CreatureState::Normal => {
                    self.player.handle_input(&state, &key);
                    self.player.update_self_velocity();
                }
                CreatureState::ControllingShip => {
                    self.ship.handle_input(&state, &key);
                    self.ship.update_self_velocity();
                }
            }
        }
    }

    /*
        Handles player general "action" button, with varying results (a sort of catch all).

        @param state The Button State (e.g. pressed).
    */
    fn execute_action(&mut self, state: &ButtonState) {
        if self.game_state == GameState::InGame {
            if *state == ButtonState::Press {
                let current_location = self.player_location.clone();
                match self.tile_under_player(current_location) {
                    Some(t) => {
                        match t.tile_type {
                            TileType::Portal => {
                                match self.player_location {
                                    PlayerLocation::OnShip => {
                                        if let Some(tile) = self.tile_under_player(PlayerLocation::InWorld) {
                                            if tile.passable {
                                                self.change_player_location();
                                            }
                                        }
                                    }
                                    PlayerLocation::InWorld => {
                                        if let Some(tile) = self.tile_under_player(PlayerLocation::OnShip) {
                                            if tile.passable {
                                                self.change_player_location();
                                            }                                }
                                    }
                                }
                            }
                    
                    TileType::Wheel => {
                        self.player.change_control_state();
                        self.ship.reset_dir();
                    }
                    _ =>self.player.use_item()
                    }
                    }
                    _ => {
                        self.player.use_item();
                    }
                }  
            }
        }
    }
}

/*
    Creates prototypes of items for prototyping pattern.

    @return HashMap<String, Item> A map of string to items.
*/
fn generate_item_prototypes() -> HashMap<String, Item> {
    let mut prototypes: HashMap<String, Item> = HashMap::new();
    prototypes.insert(
        "bisket".to_string(),
        Item::new(ItemType::Food(FoodType::Bisket), 1, true, 1.0),
    );
    prototypes.insert(
        "sword".to_string(),
        Item::new(
            ItemType::Interactable(InteractableType::Sword),
            10,
            true,
            5.0,
        ),
    );
    prototypes.insert(
        "grune".to_string(),
        Item::new(ItemType::Resource(ResourceType::Grune), 1, true, 0.5),
    );
    prototypes.insert(
        "logs".to_string(),
        Item::new(ItemType::Resource(ResourceType::Logs), 5, true, 8.0),
    );
    prototypes
}

/* 
    Generate glyphs (font) library for the game.

    @param window The game window.
    @return Glyphs A set of glyphs to be used.
*/
fn generate_glyphs(window: &mut PistonWindow) -> Glyphs {
    let assets = Search::ParentsThenKids(3, 3)
        .for_folder("fonts")
        .expect("Error finding folder");
    let ref font = assets.join("m5x7.ttf");
    let factory = window.factory.clone();
    let glyphs = Glyphs::new(font, factory, TextureSettings::new()).expect("Error with glyphs");
    glyphs
}

/*
    Compiles all of the textures (sprites, etc.) and loads them into a Hash Map.

    @param window The game window.
    @return HashMap<String, G2dTexture> The mapped images.
*/
fn generate_textures(window: &mut PistonWindow) -> HashMap<String, G2dTexture> {
    // Collect the graphics ("textures").
    let assets = Search::ParentsThenKids(3, 3)
        .for_folder("images")
        .expect("Error finding folder");
    let image_names = [
        IMG_SKY,
        IMG_CLOUD_1,
        IMG_CLOUD_2,
        IMG_WOOD_FLOOR,
        IMG_WHEEL,
        IMG_TREE,
        IMG_GRUNE,
        IMG_PORTAL,
        IMG_HEART,
        IMG_ITEM_BISKET,
        IMG_ITEM_SWORD,
        IMG_ITEM_GRUNE,
        IMG_ITEM_LOGS,
        IMG_STONE_WALL,
        IMG_STONE_WALL_TEXTURE,
        IMG_STONE_WALL_EDGE_1_SIDE,
        IMG_STONE_WALL_EDGE_2_SIDE,
        IMG_STONE_WALL_EDGE_3_SIDE,
        IMG_STONE_WALL_EDGE_CORNER,
        IMG_STONE_WALL_FRONT,
        IMG_STONE_WALL_FRONT_R_EDGE,
        IMG_STONE_WALL_FRONT_L_EDGE,
        IMG_STONE_WALL_FRONT_DEEP,
        IMG_WATER,
        IMG_WATER_TEXTURE,
        IMG_GRASS_FLOOR,
        IMG_GRASS_FLOOR_TEXTURE,
        IMG_DIRT_FLOOR,
        IMG_DIRT_FLOOR_TEXTURE,
        IMG_GRASS_DIRT_FLOOR_1_SIDE,
        IMG_GRASS_DIRT_FLOOR_2_SIDE,
        IMG_GRASS_DIRT_FLOOR_3_SIDE,
        IMG_GRASS_DIRT_FLOOR_4_SIDE,
        IMG_GRASS_DIRT_FLOOR_CORNER,
        IMG_TITLE_NO_TEXT,
        IMG_TITLE_TEXT,
        IMG_PLAYER_IDLE_S_0,
        IMG_PLAYER_IDLE_S_1,
        IMG_PLAYER_IDLE_S_2,
        IMG_PLAYER_IDLE_N_0,
        IMG_PLAYER_IDLE_N_1,
        IMG_PLAYER_IDLE_N_2,
        IMG_PLAYER_IDLE_E_0,
        IMG_PLAYER_IDLE_E_1,
        IMG_PLAYER_IDLE_E_2,
        IMG_PLAYER_IDLE_W_0,
        IMG_PLAYER_IDLE_W_1,
        IMG_PLAYER_IDLE_W_2,
        IMG_PLAYER_MOVING_S_0,
        IMG_PLAYER_MOVING_S_1,
        IMG_PLAYER_MOVING_S_2,
        IMG_PLAYER_MOVING_N_0,
        IMG_PLAYER_MOVING_N_1,
        IMG_PLAYER_MOVING_N_2,
        IMG_PLAYER_MOVING_E_0,
        IMG_PLAYER_MOVING_E_1,
        IMG_PLAYER_MOVING_E_2,
        IMG_PLAYER_MOVING_W_0,
        IMG_PLAYER_MOVING_W_1,
        IMG_PLAYER_MOVING_W_2,
    ];

    let mut textures: HashMap<String, G2dTexture> = HashMap::new();

    let ts = TextureSettings::new().filter(Filter::Nearest);

    for image_name in image_names.into_iter() {
        let filename = image_name.to_owned().to_owned() + ".png";
        let img = Texture::from_path(
            &mut window.factory,
            assets.join(filename.clone()),
            Flip::None,
            &ts,
        ).expect(&format!("Not found: {:?}", filename));

        textures.insert(image_name.to_string(), img);
    }
    textures
}<|MERGE_RESOLUTION|>--- conflicted
+++ resolved
@@ -218,7 +218,7 @@
                             .scale(scale, scale),
                         graphics,
                     );
-                },
+                }
 
                 GameState::InMenu => {
                     // Display control options.
@@ -243,7 +243,7 @@
                             graphics,
                         ).expect(&format!("Error drawing {}", draw_text[i]));
                     }
-                },
+                }
 
                 GameState::GameOver => {
                     let draw_text = "GAME OVER";
@@ -335,16 +335,12 @@
         }
     }
 
-<<<<<<< HEAD
+    /*
+        Determines the type of tile the player is standing on.
+
+        @return Option<TileType> Some tile.
+    */
     fn tile_under_player(&self, location: PlayerLocation) -> Option<Tile> {
-=======
-    /*
-        Determines the type of tile the player is standing on.
-
-        @return Option<TileType> Some tile.
-    */
-    fn tiletype_under_player(&self) -> Option<TileType> {
->>>>>>> a0df439d
         let x = self.player.x + IMAGE_SIZE_SCALED as f64 / 2.0;
         let y = self.player.y + IMAGE_SIZE_SCALED as f64 / 2.0;
         let iss = IMAGE_SIZE_SCALED as f64;
@@ -354,8 +350,8 @@
                 let is_in_y = y >= self.ship.y && y + iss <= self.ship.y + self.ship.height * iss;
                 if is_in_x && is_in_y {
                     return Some(
-                        self.ship.tiles[((x - self.ship.x) / IMAGE_SIZE_SCALED).floor() as usize][((y - self.ship.y) / IMAGE_SIZE_SCALED).floor() as usize]
-                            
+                        self.ship.tiles[((x - self.ship.x) / IMAGE_SIZE_SCALED).floor() as usize]
+                            [((y - self.ship.y) / IMAGE_SIZE_SCALED).floor() as usize]
                             .clone(),
                     );
                 }
@@ -365,8 +361,8 @@
                 let is_in_y = y >= 0.0 && y + iss <= MAP_HEIGHT as f64 * iss;
                 if is_in_x && is_in_y {
                     return Some(
-                        self.map.tiles[(x / IMAGE_SIZE_SCALED).floor() as usize][(y / IMAGE_SIZE_SCALED).floor() as usize]
-                            
+                        self.map.tiles[(x / IMAGE_SIZE_SCALED).floor() as usize]
+                            [(y / IMAGE_SIZE_SCALED).floor() as usize]
                             .clone(),
                     );
                 }
@@ -472,28 +468,17 @@
         }
     }
 
-<<<<<<< HEAD
+    /*
+        Changes player position in the world.
+
+        @param state State of the toggled button (e.g. pressed).
+    */
     fn change_player_location(&mut self) {
         self.player_location = match self.player_location {
             PlayerLocation::OnShip => PlayerLocation::InWorld,
             PlayerLocation::InWorld => PlayerLocation::OnShip,
         };
         self.player.creature_state = CreatureState::Normal;
-    
-=======
-    /*
-        Changes player position in the world.
-
-        @param state State of the toggled button (e.g. pressed).
-    */
-    fn change_player_location(&mut self, state: &ButtonState) {
-        if *state == ButtonState::Press {
-            self.player_location = match self.player_location {
-                PlayerLocation::OnShip => PlayerLocation::InWorld,
-                PlayerLocation::InWorld => PlayerLocation::OnShip,
-            }
-        }
->>>>>>> a0df439d
     }
 
     /*
@@ -504,13 +489,15 @@
     fn execute_player_hands(&mut self, state: &ButtonState) {
         if *state == ButtonState::Press {
             match self.player.inventory {
-                Some(_) => { // Dropping an item.
+                Some(_) => {
+                    // Dropping an item.
                     let item = self.player.drop_item().expect("dropped empty inventory");
                     self.items_in_game.push(item);
                 }
                 None => {
                     let mut place = -1;
-                    for i in 0..self.items_in_game.len() { // Determines if player is in range of item.
+                    for i in 0..self.items_in_game.len() {
+                        // Determines if player is in range of item.
                         let diff_x = self.items_in_game[i].x - self.player.x;
                         let diff_y = self.items_in_game[i].y - self.player.y;
                         if diff_x < IMAGE_SIZE_SCALED && diff_x > -IMAGE_SIZE_SCALED
@@ -521,7 +508,8 @@
                             break;
                         }
                     }
-                    if place != -1 { // Add item to inventory.
+                    if place != -1 {
+                        // Add item to inventory.
                         let item = self.items_in_game.remove(place as usize);
                         self.player.pickup_item(item);
                     }
@@ -584,37 +572,35 @@
             if *state == ButtonState::Press {
                 let current_location = self.player_location.clone();
                 match self.tile_under_player(current_location) {
-                    Some(t) => {
-                        match t.tile_type {
-                            TileType::Portal => {
-                                match self.player_location {
-                                    PlayerLocation::OnShip => {
-                                        if let Some(tile) = self.tile_under_player(PlayerLocation::InWorld) {
-                                            if tile.passable {
-                                                self.change_player_location();
-                                            }
-                                        }
-                                    }
-                                    PlayerLocation::InWorld => {
-                                        if let Some(tile) = self.tile_under_player(PlayerLocation::OnShip) {
-                                            if tile.passable {
-                                                self.change_player_location();
-                                            }                                }
+                    Some(t) => match t.tile_type {
+                        TileType::Portal => match self.player_location {
+                            PlayerLocation::OnShip => {
+                                if let Some(tile) = self.tile_under_player(PlayerLocation::InWorld)
+                                {
+                                    if tile.passable {
+                                        self.change_player_location();
                                     }
                                 }
                             }
-                    
-                    TileType::Wheel => {
-                        self.player.change_control_state();
-                        self.ship.reset_dir();
-                    }
-                    _ =>self.player.use_item()
-                    }
-                    }
+                            PlayerLocation::InWorld => {
+                                if let Some(tile) = self.tile_under_player(PlayerLocation::OnShip) {
+                                    if tile.passable {
+                                        self.change_player_location();
+                                    }
+                                }
+                            }
+                        },
+
+                        TileType::Wheel => {
+                            self.player.change_control_state();
+                            self.ship.reset_dir();
+                        }
+                        _ => self.player.use_item(),
+                    },
                     _ => {
                         self.player.use_item();
                     }
-                }  
+                }
             }
         }
     }
