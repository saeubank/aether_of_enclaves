//! This is the functionality for the game loop, handled using a Game object.
//! The object maintains updating and graphics rendering for all other components.

use piston_window::*;
use find_folder::Search;
use creature::{Creature, CreatureState};
use texture::TextureSettings;
use std::collections::HashMap;
use ship::Ship;
use misc::*;
use item::*;
use map::Map;
use constants::*;
use tile::TileType;

#[derive(Debug, PartialEq)]

pub enum GameState {
    Title,
    InGame,
    InMenu,
    GameOver,
}

enum PlayerLocation {
    OnShip,
    InWorld,
}

/**
    Implementation of the Game object.

    @field player The main player.
    @field ship The player's airship.
    @field game_state The Game State (see above). 
    @field player_location Player's worldly position (see above).
    @field item_prototypes Prototyping pattern for cloning items.
    @field items_in_game Set of all items in the game.
    @field map The world map.
    @glyphs Glyphs library for graphics.
    @textures HashMap of sprite / tile textures.
*/
pub struct Game {
    player: Creature,
    ship: Ship,
    game_state: GameState,
    player_location: PlayerLocation,
    item_prototypes: HashMap<String, Item>,
    items_in_game: Vec<Item>,
    map: Map,
    glyphs: Glyphs,
    textures: HashMap<String, G2dTexture>,
}

impl Game {
    /*
        Game constructor.
    */
    pub fn new(window: &mut PistonWindow) -> Self {
        let ship_tiles: Vec<Vec<i32>> = vec![ // Default ship.
            vec![0, 0, 1, 1, 1, 0, 0],
            vec![0, 1, 1, 1, 1, 1, 0],
            vec![0, 1, 1, 2, 1, 1, 0],
            vec![1, 1, 1, 1, 1, 1, 1],
            vec![1, 1, 1, 1, 1, 1, 1],
            vec![1, 1, 1, 1, 1, 1, 1],
            vec![1, 1, 1, 1, 1, 1, 1],
            vec![1, 1, 1, 1, 1, 1, 1],
        ];

        let item_prototypes = generate_item_prototypes();
        let glyphs = generate_glyphs(window);
        let textures = generate_textures(window);

        Game {
            player: Creature::new(),
            ship: Ship::new(ship_tiles),
            game_state: GameState::Title,
            player_location: PlayerLocation::OnShip,
            item_prototypes: item_prototypes,
            items_in_game: vec![],
            map: Map::new(MAP_WIDTH, MAP_HEIGHT),
            glyphs: glyphs,
            textures: textures,
        }
    }

    /*
        Draws graphics to the window.
    
        @param e The graphics event for drawing.
        @param window The PistonWindow that is drawn to.
    */
    fn display(&mut self, e: &Event, window: &mut PistonWindow) {
        let window_size = window.draw_size(); // Updates screen upon resizing.

        window.draw_2d(e, |context, mut graphics| {
            let w_width = window_size.width as f64;
            let w_height = window_size.height as f64;
            clear([0.0, 0.0, 0.0, 1.0], graphics); // Clears screen for new draw.
            match self.game_state {
                GameState::InGame => {
                    // Translations for objects around the player.
                    let trans_x = w_width / 2.0 - self.player.x;
                    let trans_y = w_height / 2.0 - self.player.y;

                    let sky_img_string = "sky";
                    // Sky background.
                    image(
                        self.textures
                            .get(sky_img_string)
                            .expect(&format!("Not found: {:?}", sky_img_string)),
                        context.transform.scale(w_width, w_height),
                        graphics,
                    );

                    self.map.draw(
                        &self.textures,
                        &context,
                        &mut graphics,
                        w_width,
                        w_height,
                        self.player.x,
                        self.player.y,
                        trans_x,
                        trans_y,
                    );

                    // Draw items.
                    for i in 0..self.items_in_game.len() {
                        if self.items_in_game[i].x - self.player.x
                            > -w_width / 2.0 - IMAGE_SIZE_SCALED
                            && self.items_in_game[i].x - self.player.x < w_width / 2.0
                            && self.items_in_game[i].y - self.player.y > -w_width / 2.0
                            && self.items_in_game[i].y - self.player.y < w_width / 2.0
                        {
                            self.items_in_game[i].draw(
                                &self.textures,
                                &context,
                                &mut graphics,
                                trans_x,
                                trans_y,
                            );
                        }

                    }

                    match self.player_location {
                        PlayerLocation::OnShip => self.ship.draw( // Don't draw ship if player isn't on board.
                            &self.textures,
                            &context,
                            &mut graphics,
                            trans_x,
                            trans_y,
                        ),
                        PlayerLocation::InWorld => {}
                    }

                    self.player
                        .draw(&self.textures, &context, &mut graphics, w_width, w_height);

                        // Draw health at top of screen.
                    for i in 0..self.player.health {
                        image(
                            textures
                                .get(IMG_HEART)
                                .expect(&format!("Not found: {:?}", IMG_HEART)),
                            context
                                .transform
                                .trans(25.0 + i as f64 * (IMAGE_SIZE_SCALED + 2.0), 25.0)
                                .scale(IMAGE_SCALE, IMAGE_SCALE),
                            graphics,
                        );
                    }

                    // End in-game graphics.
                }

                GameState::Title => {
                    // Draw title screen.
                    let img = IMG_TITLE_NO_TEXT;
                    let title_img = self.textures
                        .get(img)
                        .expect(&format!("Not found: {:?}", img));

                    // For scaling / positioning text.
                    let img = IMG_TITLE_TEXT;
                    let title_txt = self.textures
                        .get(img)
                        .expect(&format!("Not found: {:?}", img));
                    let mut scale;
                    if w_height < w_width {
                        scale = w_height / title_txt.get_width() as f64;
                    } else {
                        scale = w_width / title_txt.get_width() as f64;
                    }
                    let new_size = scale * title_txt.get_width() as f64;

                    image(
                        title_img,
                        context.transform.scale(
                            w_width / title_img.get_width() as f64,
                            w_height / title_img.get_height() as f64,
                        ),
                        graphics,
                    );
                    // Draw title text on background.
                    image(
                        title_txt,
                        context
                            .transform
                            .trans(
                                w_width / 2.0 - new_size / 2.0,
                                w_height / 2.0 - new_size / 2.0,
                            )
                            .scale(scale, scale),
                        graphics,
                    );
                }
                GameState::InMenu => {
                    let transform_y = 100.0;
                    let draw_text = ["Controls:",
                    "W/A/S/D: Movement",
                    "Tab: Enter/Exit this menu",
                    "E: Use item/Interact",
                    "Space: Pickup/Drop item"];
                    let font = 24;
                    for i in 0..draw_text.len() {
                    text(
                        [1.0; 4],
                        font,
                        draw_text[i],
                        &mut self.glyphs,
                        context.transform.trans(100.0, transform_y + i as f64 * font as f64),
                        graphics,
                    ).expect(&format!("Error drawing {}", draw_text[i]));
                    }
                }
                GameState::GameOver => {
                    let draw_text = "GAME OVER";
                    let font = 24;
                    let x = (font * (draw_text.len() as u32)) as f64 / 2.0;
                    let transform = context.transform.trans(w_width / 2.0 - x, w_height / 2.0);

                    text(
                        [1.0; 4],
                        font,
                        draw_text,
                        &mut self.glyphs,
                        transform,
                        graphics,
                    ).expect(&format!("Error drawing {}", draw_text));
                }
            }
        });
    }

    // The game loop. Displays the screen and updates events.
    // @param window The PistonWindow that is drawn to.
    // @param textures HashMap of graphics textures.
    pub fn run(&mut self, window: &mut PistonWindow) {
        self.ship.x = MAP_WIDTH as f64 * IMAGE_SIZE_SCALED / 2.0;
        self.ship.y = MAP_HEIGHT as f64 * IMAGE_SIZE_SCALED / 2.0;
        self.player.x = self.ship.x + ((self.ship.width / 2.0) * IMAGE_SIZE_SCALED);
        self.player.y = self.ship.y + ((self.ship.height / 2.0) * IMAGE_SIZE_SCALED);

        // Temporary
        self.items_in_game.push(
            self.item_prototypes
                .get("bisket")
                .unwrap()
                .generate_clone(self.ship.x + 128.0, self.ship.y + 128.0),
        );

        while let Some(e) = window.next() {
            match e {
                Event::Input(Input::Button(args)) => {
                    self.handle_input(&args.state, &args.button);
                }

                // TODO Add lag handler here
                Event::Loop(Loop::Update(_args)) => {
                    self.update();
                }

                Event::Loop(Loop::Render(_args)) => {
                    self.display(&e, window);
                }
                _ => {}
            }
        }
    }

    fn update(&mut self) {
        if self.player.is_dead() {
            self.game_state = GameState::GameOver;
        }
        // Collision detection.
        // TODO Create separate function.
        if self.game_state == GameState::InGame {
            match self.player_location {
                PlayerLocation::OnShip => {
                    self.player.other_vel_x = self.ship.self_vel_x;
                    self.player.other_vel_y = self.ship.self_vel_y;
                    self.player.update_position_other();
                    let x = self.player.x_to_be_location();
                    let y = self.player.y_to_be_location();
                    if self.is_on_ship(x, y) {
                        self.player.update_position_self();
                        self.player.update_direction();
                    }
                    self.ship.update_position();
                }
                PlayerLocation::InWorld => {
                    let x = self.player.x_to_be_location();
                    let y = self.player.y_to_be_location();
                    if self.can_go_to(x, y) {
                        self.player.update_position_self();
                        self.player.update_direction();
                    }
                }
            }
        }
    }

    fn tiletype_under_player(&self) -> Option<TileType> {
        let x = self.player.x + IMAGE_SIZE_SCALED as f64 / 2.0;
        let y = self.player.y + IMAGE_SIZE_SCALED as f64 / 2.0;
        let iss = IMAGE_SIZE_SCALED as f64;
        match self.player_location {
            PlayerLocation::OnShip => {
                let is_in_x = x >= self.ship.x && x + iss <= self.ship.x + self.ship.width * iss;
                let is_in_y = y >= self.ship.y && y + iss <= self.ship.y + self.ship.height * iss;
                if is_in_x && is_in_y {
                    return Some(
                        self.ship.tiles[x.floor() as usize][y.floor() as usize]
                            .tile_type
                            .clone(),
                    );
                }
            }
            PlayerLocation::InWorld => {
                let is_in_x = x >= 0.0 && x + iss <= MAP_WIDTH as f64 * iss;
                let is_in_y = y >= 0.0 && y + iss <= MAP_HEIGHT as f64 * iss;
                if is_in_x && is_in_y {
                    return Some(
                        self.map.tiles[x.floor() as usize][y.floor() as usize]
                            .tile_type
                            .clone(),
                    );
                }
            }
        }
        None
    }

    fn can_go_to(&self, x: f64, y: f64) -> bool {
        let iss = IMAGE_SIZE_SCALED as f64;
        let is_in_x = x >= 0.0 && x + iss <= MAP_WIDTH as f64 * iss;
        let is_in_y = y >= 0.0 && y + iss <= MAP_HEIGHT as f64 * iss;
        if is_in_x && is_in_y {
            let x = x / iss;
            let y = y / iss;
            if self.map.tiles[x.floor() as usize][y.floor() as usize].passable
                && self.map.tiles[x.floor() as usize][y.ceil() as usize].passable
                && self.map.tiles[x.ceil() as usize][y.floor() as usize].passable
                && self.map.tiles[x.ceil() as usize][y.ceil() as usize].passable
            {
                return true;
            }
        }
        false
    }

    // Checks whether a specific x,y position is on the ship.
    // @param x Some x coordinate.
    // @param y Some y coordinate.
    fn is_on_ship(&self, x: f64, y: f64) -> bool {
        let ship_x = self.ship.x_to_be_location();
        let ship_y = self.ship.y_to_be_location();
        // Check edges.
        let is_in_x =
            x >= ship_x && x + IMAGE_SIZE_SCALED <= ship_x + self.ship.width * IMAGE_SIZE_SCALED;
        let is_in_y =
            y >= ship_y && y + IMAGE_SIZE_SCALED <= ship_y + self.ship.height * IMAGE_SIZE_SCALED;
        if is_in_x && is_in_y {
            // Check specific tiles.
            let ship_tile_x = (x - ship_x) / IMAGE_SIZE_SCALED;
            let ship_tile_y = (y - ship_y) / IMAGE_SIZE_SCALED;
            if self.ship.tiles[ship_tile_x.floor() as usize][ship_tile_y.floor() as usize].passable
                && self.ship.tiles[ship_tile_x.floor() as usize][ship_tile_y.ceil() as usize]
                    .passable
                && self.ship.tiles[ship_tile_x.ceil() as usize][ship_tile_y.floor() as usize]
                    .passable
                && self.ship.tiles[ship_tile_x.ceil() as usize][ship_tile_y.ceil() as usize]
                    .passable
            {
                return true;
            }
        }
        false
    }

    // Input Handling below.

    // @param state The ButtonState.
    // @param button The input button arguments.
    // @param player The player.
    // @param game_state The current Game State.
    fn handle_input(&mut self, state: &ButtonState, button: &Button) {
        use self::Key::*;
        match *button {
            Button::Keyboard(key) => match key {
                // Menu toggle.
                Return | Tab => self.execute_open_menu(state),
                // Move.
                W | A | S | D => self.execute_move(state, &Some(key)),
                V => self.execute_action(state),
                L => {
                    if *state == ButtonState::Press {
                        self.player.take_damage(1)
                    }
                }

                F => {
                    self.change_player_location(state);
                    self.player.creature_state = CreatureState::Normal;
                }
                E => {
                    self.player.use_item();
                }
                Space => {
                    self.execute_player_hands(state);
                }
                _ => {}
            },
            _ => {}
        }
    }

    fn change_player_location(&mut self, state: &ButtonState) {
        if *state == ButtonState::Press {
            self.player_location = match self.player_location {
                PlayerLocation::OnShip => PlayerLocation::InWorld,
                PlayerLocation::InWorld => PlayerLocation::OnShip,
            }
        }
    }

    fn execute_player_hands(&mut self, state: &ButtonState) {
        if *state == ButtonState::Press {
            match self.player.inventory {
                Some(_) => {
                    let item = self.player.drop_item().expect("dropped empty inventory");
                    self.items_in_game.push(item);
                }
                None => {
                    let mut place = -1;
                    for i in 0..self.items_in_game.len() {
                        let diff_x = self.items_in_game[i].x - self.player.x;
                        let diff_y = self.items_in_game[i].y - self.player.y;
                        if diff_x < IMAGE_SIZE_SCALED && diff_x > -IMAGE_SIZE_SCALED
                            && diff_y < IMAGE_SIZE_SCALED
                            && diff_y > -IMAGE_SIZE_SCALED
                        {
                            place = i as i32;
                            break;
                        }
                    }
                    if place != -1 {
                        let item = self.items_in_game.remove(place as usize);
                        self.player.pickup_item(item);
                    }
                }
            }
        }
    }

    // Opens menu.
    fn execute_open_menu(&mut self, state: &ButtonState) {
        if *state == ButtonState::Press {
            match self.game_state {
                GameState::Title => {
                    self.game_state = GameState::InMenu;
                }
                GameState::InGame => {
                    self.game_state = GameState::InMenu;
                }
                GameState::InMenu => {
                    self.game_state = GameState::InGame;
                }
                _ => {}
            }
        }
    }


    // Moves creature / ship.
    fn execute_move(&mut self, state: &ButtonState, key: &Option<Key>) {
        if self.game_state == GameState::InGame {
            match self.player.creature_state {
                CreatureState::Normal => {
                    self.player.handle_input(&state, &key);
                    self.player.update_self_velocity();
                }
                CreatureState::ControllingShip => {
                    self.ship.handle_input(&state, &key);
                    self.ship.update_self_velocity();
                }
            }
        }
    }

    // Change of player's control state.
    fn execute_action(&mut self, state: &ButtonState) {
        if self.game_state == GameState::InGame {
<<<<<<< HEAD
            
            // if *state == ButtonState::Press {
            //     match self.tiletype_under_player() {
            //         Some(TileType::Teleport) => {

            //         }
            //         Some(TileType::Wheel) => {

            //         }
            //         _ => {                    self.player.use_item();}
            //     }
                self.player.action();
=======
            if *state == ButtonState::Press {
                self.player.change_control_state();
>>>>>>> f3e6b076
                self.ship.reset_dir();
            // }
        }
    }
}

fn generate_item_prototypes() -> HashMap<String, Item> {
    let mut prototypes: HashMap<String, Item> = HashMap::new();
    prototypes.insert(
        "bisket".to_string(),
        Item::new(ItemType::Food(FoodType::Bisket), 1, true, 1.0),
    );
    prototypes.insert(
        "sword".to_string(),
        Item::new(
            ItemType::Interactable(InteractableType::Sword),
            10,
            true,
            5.0,
        ),
    );
    prototypes.insert(
        "grune".to_string(),
        Item::new(ItemType::Resource(ResourceType::Grune), 1, true, 0.5),
    );
    prototypes.insert(
        "logs".to_string(),
        Item::new(ItemType::Resource(ResourceType::Logs), 5, true, 8.0),
    );
    prototypes
}

fn generate_glyphs(window: &mut PistonWindow) -> Glyphs {
    let assets = Search::ParentsThenKids(3, 3)
        .for_folder("fonts")
        .expect("Error finding folder");
    let ref font = assets.join("m5x7.ttf");
    let factory = window.factory.clone();
    let glyphs = Glyphs::new(font, factory, TextureSettings::new()).expect("Error with glyphs");
    glyphs
}

fn generate_textures(window: &mut PistonWindow) -> HashMap<String, G2dTexture> {
    // Collect the graphics ("textures").
    let assets = Search::ParentsThenKids(3, 3)
        .for_folder("images")
        .expect("Error finding folder");
    let image_names = [
        IMG_SKY,
        IMG_CLOUD_1,
        IMG_CLOUD_2,
        IMG_WOOD_FLOOR,
        IMG_WHEEL,
        IMG_TREE,
        IMG_GRUNE,
        IMG_PORTAL,
        IMG_HEART,
        IMG_ITEM_BISKET,
        IMG_ITEM_SWORD,
        IMG_ITEM_GRUNE,
        IMG_ITEM_LOGS,
        IMG_STONE_WALL,
        IMG_STONE_WALL_TEXTURE,
        IMG_STONE_WALL_EDGE_1_SIDE,
        IMG_STONE_WALL_EDGE_2_SIDE,
        IMG_STONE_WALL_EDGE_3_SIDE,
        IMG_STONE_WALL_EDGE_CORNER,
        IMG_STONE_WALL_FRONT,
        IMG_STONE_WALL_FRONT_R_EDGE,
        IMG_STONE_WALL_FRONT_L_EDGE,
        IMG_STONE_WALL_FRONT_DEEP,
        IMG_WATER,
        IMG_WATER_TEXTURE,
        IMG_GRASS_FLOOR,
        IMG_GRASS_FLOOR_TEXTURE,
        IMG_DIRT_FLOOR,
        IMG_DIRT_FLOOR_TEXTURE,
        IMG_GRASS_DIRT_FLOOR_1_SIDE,
        IMG_GRASS_DIRT_FLOOR_2_SIDE,
        IMG_GRASS_DIRT_FLOOR_3_SIDE,
        IMG_GRASS_DIRT_FLOOR_4_SIDE,
        IMG_GRASS_DIRT_FLOOR_CORNER,
        IMG_TITLE_NO_TEXT,
        IMG_TITLE_TEXT,
        IMG_PLAYER_IDLE_S_0,
        IMG_PLAYER_IDLE_S_1,
        IMG_PLAYER_IDLE_S_2,
        IMG_PLAYER_IDLE_N_0,
        IMG_PLAYER_IDLE_N_1,
        IMG_PLAYER_IDLE_N_2,
        IMG_PLAYER_IDLE_E_0,
        IMG_PLAYER_IDLE_E_1,
        IMG_PLAYER_IDLE_E_2,
        IMG_PLAYER_IDLE_W_0,
        IMG_PLAYER_IDLE_W_1,
        IMG_PLAYER_IDLE_W_2,
        IMG_PLAYER_MOVING_S_0,
        IMG_PLAYER_MOVING_S_1,
        IMG_PLAYER_MOVING_S_2,
        IMG_PLAYER_MOVING_N_0,
        IMG_PLAYER_MOVING_N_1,
        IMG_PLAYER_MOVING_N_2,
        IMG_PLAYER_MOVING_E_0,
        IMG_PLAYER_MOVING_E_1,
        IMG_PLAYER_MOVING_E_2,
        IMG_PLAYER_MOVING_W_0,
        IMG_PLAYER_MOVING_W_1,
        IMG_PLAYER_MOVING_W_2,
    ];

    let mut textures: HashMap<String, G2dTexture> = HashMap::new();

    let ts = TextureSettings::new().filter(Filter::Nearest);

    for image_name in image_names.into_iter() {
        let filename = image_name.to_owned().to_owned() + ".png";
        let img = Texture::from_path(
            &mut window.factory,
            assets.join(filename.clone()),
            Flip::None,
            &ts,
        ).expect(&format!("Not found: {:?}", filename));

        textures.insert(image_name.to_string(), img);
    }

    // // Import all player sprites
    // let dirs = ["N", "W", "S", "E"];
    // for j in 0..dirs.len() {
    //     for i in 1..4 {
    //         let filename = format!("{}{}{}{}{}", "player_idle", dirs[j], "_", i.to_string(), ".png");
    //         let mut map_name = format!("{}{}{}{}", "player_idle", dirs[j], "_", i.to_string());
    //         let sprite = Texture::from_path(
    //             &mut window.factory,
    //             assets.join(&filename),
    //             Flip::None,
    //             &TextureSettings::new(),
    //         ).expect(&format!("Not found: {:?}", filename));
    //         textures.insert(map_name, sprite);
    //     }
    // }
    textures
}<|MERGE_RESOLUTION|>--- conflicted
+++ resolved
@@ -162,7 +162,7 @@
                         // Draw health at top of screen.
                     for i in 0..self.player.health {
                         image(
-                            textures
+                            self.textures
                                 .get(IMG_HEART)
                                 .expect(&format!("Not found: {:?}", IMG_HEART)),
                             context
@@ -514,25 +514,20 @@
     // Change of player's control state.
     fn execute_action(&mut self, state: &ButtonState) {
         if self.game_state == GameState::InGame {
-<<<<<<< HEAD
             
-            // if *state == ButtonState::Press {
-            //     match self.tiletype_under_player() {
-            //         Some(TileType::Teleport) => {
-
-            //         }
-            //         Some(TileType::Wheel) => {
-
-            //         }
-            //         _ => {                    self.player.use_item();}
-            //     }
-                self.player.action();
-=======
             if *state == ButtonState::Press {
+                match self.tiletype_under_player() {
+                    Some(TileType::Teleport) => {
+
+                    }
+                    Some(TileType::Wheel) => {
+
+                    }
+                    _ => {                    self.player.use_item();}
+                }
                 self.player.change_control_state();
->>>>>>> f3e6b076
                 self.ship.reset_dir();
-            // }
+            }
         }
     }
 }
