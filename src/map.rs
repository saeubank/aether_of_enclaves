--- conflicted
+++ resolved
@@ -52,7 +52,7 @@
                     map_tiles[i][j] = stone_wall.clone();
                 }
 
-                if random::<f64>() < 0.15 {
+                if random::<f64>() < 0.10 {
                     map_tiles[i][j].texture = true;
                 }
             }
@@ -84,10 +84,7 @@
                 if j as f64 * IMAGE_SIZE_SCALED > player_y + w_height / 2.0 {
                     break;
                 }
-<<<<<<< HEAD
                 if let (Some(img), rot, shift_x, shift_y) = self.what_to_draw(i, j) {
-=======
-                if let Some(img) = self.what_to_draw(i, j) {
                     if img == IMG_TREE {
                         let grass = IMG_GRASS_FLOOR;
                         image(
@@ -100,7 +97,7 @@
                         graphics,
                     );
                     }
->>>>>>> f152e4cd
+
                     image(
                         textures.get(&img).expect(&format!("Not found: {:?}", img)),
                         context
@@ -189,7 +186,7 @@
                 }
             }
             TileType::Tree =>{
-                img = Some(IMG_TREE);
+                img = Some(IMG_TREE.to_string());
             }
             _ => img = None,
         }
